--- conflicted
+++ resolved
@@ -3,9 +3,9 @@
   ChatRequestOptions,
   CreateMessage,
   Message,
-} from 'ai';
-import { formatDistance } from 'date-fns';
-import { AnimatePresence, motion } from 'framer-motion';
+} from "ai";
+import { formatDistance } from "date-fns";
+import { AnimatePresence, motion } from "framer-motion";
 import {
   type Dispatch,
   memo,
@@ -13,33 +13,30 @@
   useCallback,
   useEffect,
   useState,
-} from 'react';
-import useSWR, { useSWRConfig } from 'swr';
-import { useDebounceCallback, useWindowSize } from 'usehooks-ts';
-
-import type { Document, Suggestion, Vote } from '@/lib/db/schema';
-import { cn, fetcher } from '@/lib/utils';
-
-import { DiffView } from './diffview';
-import { DocumentSkeleton } from './document-skeleton';
-import { Editor } from './editor';
-import { MultimodalInput } from './multimodal-input';
-import { Toolbar } from './toolbar';
-import { VersionFooter } from './version-footer';
-import { BlockActions } from './block-actions';
-import { BlockCloseButton } from './block-close-button';
-import { BlockMessages } from './block-messages';
-import { CodeEditor } from './code-editor';
-import { Console } from './console';
-import { useSidebar } from './ui/sidebar';
-import { useBlock } from '@/hooks/use-block';
-import equal from 'fast-deep-equal';
-<<<<<<< HEAD
-import { User } from 'next-auth';
-=======
->>>>>>> 50fbc0da
-
-export type BlockKind = 'text' | 'code';
+} from "react";
+import useSWR, { useSWRConfig } from "swr";
+import { useDebounceCallback, useWindowSize } from "usehooks-ts";
+
+import type { Document, Suggestion, Vote } from "@/lib/db/schema";
+import { cn, fetcher } from "@/lib/utils";
+
+import { DiffView } from "./diffview";
+import { DocumentSkeleton } from "./document-skeleton";
+import { Editor } from "./editor";
+import { MultimodalInput } from "./multimodal-input";
+import { Toolbar } from "./toolbar";
+import { VersionFooter } from "./version-footer";
+import { BlockActions } from "./block-actions";
+import { BlockCloseButton } from "./block-close-button";
+import { BlockMessages } from "./block-messages";
+import { CodeEditor } from "./code-editor";
+import { Console } from "./console";
+import { useSidebar } from "./ui/sidebar";
+import { useBlock } from "@/hooks/use-block";
+import equal from "fast-deep-equal";
+import { User } from "next-auth";
+
+export type BlockKind = "text" | "code";
 
 export interface UIBlock {
   title: string;
@@ -47,7 +44,7 @@
   kind: BlockKind;
   content: string;
   isVisible: boolean;
-  status: 'streaming' | 'idle';
+  status: "streaming" | "idle";
   boundingBox: {
     top: number;
     left: number;
@@ -58,7 +55,7 @@
 
 export interface ConsoleOutput {
   id: string;
-  status: 'in_progress' | 'completed' | 'failed';
+  status: "in_progress" | "completed" | "failed";
   content: string | null;
 }
 
@@ -76,11 +73,8 @@
   setMessages,
   reload,
   votes,
-<<<<<<< HEAD
   user,
   selectedModelId,
-=======
->>>>>>> 50fbc0da
   isReadonly,
 }: {
   chatId: string;
@@ -117,14 +111,14 @@
     isLoading: isDocumentsFetching,
     mutate: mutateDocuments,
   } = useSWR<Array<Document>>(
-    block.documentId !== 'init' && block.status !== 'streaming'
+    block.documentId !== "init" && block.status !== "streaming"
       ? `/api/document?id=${block.documentId}`
       : null,
     fetcher,
   );
 
   const { data: suggestions } = useSWR<Array<Suggestion>>(
-    documents && block && block.status !== 'streaming'
+    documents && block && block.status !== "streaming"
       ? `/api/suggestions?documentId=${block.documentId}`
       : null,
     fetcher,
@@ -133,7 +127,7 @@
     },
   );
 
-  const [mode, setMode] = useState<'edit' | 'diff'>('edit');
+  const [mode, setMode] = useState<"edit" | "diff">("edit");
   const [document, setDocument] = useState<Document | null>(null);
   const [currentVersionIndex, setCurrentVersionIndex] = useState(-1);
   const [consoleOutputs, setConsoleOutputs] = useState<Array<ConsoleOutput>>(
@@ -151,7 +145,7 @@
         setCurrentVersionIndex(documents.length - 1);
         setBlock((currentBlock) => ({
           ...currentBlock,
-          content: mostRecentDocument.content ?? '',
+          content: mostRecentDocument.content ?? "",
         }));
       }
     }
@@ -182,7 +176,7 @@
 
           if (currentDocument.content !== updatedContent) {
             await fetch(`/api/document?id=${block.documentId}`, {
-              method: 'POST',
+              method: "POST",
               body: JSON.stringify({
                 title: block.title,
                 content: updatedContent,
@@ -229,28 +223,28 @@
   );
 
   function getDocumentContentById(index: number) {
-    if (!documents) return '';
-    if (!documents[index]) return '';
-    return documents[index].content ?? '';
+    if (!documents) return "";
+    if (!documents[index]) return "";
+    return documents[index].content ?? "";
   }
 
-  const handleVersionChange = (type: 'next' | 'prev' | 'toggle' | 'latest') => {
+  const handleVersionChange = (type: "next" | "prev" | "toggle" | "latest") => {
     if (!documents) return;
 
-    if (type === 'latest') {
+    if (type === "latest") {
       setCurrentVersionIndex(documents.length - 1);
-      setMode('edit');
+      setMode("edit");
     }
 
-    if (type === 'toggle') {
-      setMode((mode) => (mode === 'edit' ? 'diff' : 'edit'));
+    if (type === "toggle") {
+      setMode((mode) => (mode === "edit" ? "diff" : "edit"));
     }
 
-    if (type === 'prev') {
+    if (type === "prev") {
       if (currentVersionIndex > 0) {
         setCurrentVersionIndex((index) => index - 1);
       }
-    } else if (type === 'next') {
+    } else if (type === "next") {
       if (currentVersionIndex < documents.length - 1) {
         setCurrentVersionIndex((index) => index + 1);
       }
@@ -307,7 +301,7 @@
                 scale: 1,
                 transition: {
                   delay: 0.2,
-                  type: 'spring',
+                  type: "spring",
                   stiffness: 200,
                   damping: 30,
                 },
@@ -340,10 +334,7 @@
                   reload={reload}
                   isReadonly={isReadonly}
                   blockStatus={block.status}
-<<<<<<< HEAD
                   user={user}
-=======
->>>>>>> 50fbc0da
                 />
 
                 <form className="flex flex-row gap-2 relative items-end w-full px-4 pb-4">
@@ -360,11 +351,8 @@
                     append={append}
                     className="bg-background dark:bg-muted"
                     setMessages={setMessages}
-<<<<<<< HEAD
                     selectedModelId={selectedModelId}
                     user={user}
-=======
->>>>>>> 50fbc0da
                   />
                 </form>
               </div>
@@ -399,11 +387,11 @@
                     x: 0,
                     y: 0,
                     height: windowHeight,
-                    width: windowWidth ? windowWidth : 'calc(100dvw)',
+                    width: windowWidth ? windowWidth : "calc(100dvw)",
                     borderRadius: 0,
                     transition: {
                       delay: 0,
-                      type: 'spring',
+                      type: "spring",
                       stiffness: 200,
                       damping: 30,
                       duration: 5000,
@@ -416,11 +404,11 @@
                     height: windowHeight,
                     width: windowWidth
                       ? windowWidth - 400
-                      : 'calc(100dvw-400px)',
+                      : "calc(100dvw-400px)",
                     borderRadius: 0,
                     transition: {
                       delay: 0,
-                      type: 'spring',
+                      type: "spring",
                       stiffness: 200,
                       damping: 30,
                       duration: 5000,
@@ -432,7 +420,7 @@
               scale: 0.5,
               transition: {
                 delay: 0.1,
-                type: 'spring',
+                type: "spring",
                 stiffness: 600,
                 damping: 30,
               },
@@ -479,22 +467,22 @@
 
             <div
               className={cn(
-                'dark:bg-muted bg-background h-full overflow-y-scroll !max-w-full pb-40 items-center',
+                "dark:bg-muted bg-background h-full overflow-y-scroll !max-w-full pb-40 items-center",
                 {
-                  'py-2 px-2': block.kind === 'code',
-                  'py-8 md:p-20 px-4': block.kind === 'text',
+                  "py-2 px-2": block.kind === "code",
+                  "py-8 md:p-20 px-4": block.kind === "text",
                 },
               )}
             >
               <div
-                className={cn('flex flex-row', {
-                  '': block.kind === 'code',
-                  'mx-auto max-w-[600px]': block.kind === 'text',
+                className={cn("flex flex-row", {
+                  "": block.kind === "code",
+                  "mx-auto max-w-[600px]": block.kind === "text",
                 })}
               >
                 {isDocumentsFetching && !block.content ? (
                   <DocumentSkeleton />
-                ) : block.kind === 'code' ? (
+                ) : block.kind === "code" ? (
                   <CodeEditor
                     content={
                       isCurrentVersion
@@ -507,8 +495,8 @@
                     status={block.status}
                     saveContent={saveContent}
                   />
-                ) : block.kind === 'text' ? (
-                  mode === 'edit' ? (
+                ) : block.kind === "text" ? (
+                  mode === "edit" ? (
                     <Editor
                       content={
                         isCurrentVersion
