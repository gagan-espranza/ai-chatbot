'use client';

import { Attachment, ChatRequestOptions, CreateMessage, Message } from 'ai';
import cx from 'classnames';
import { motion } from 'framer-motion';
import { User } from 'next-auth';
import React, {
  useRef,
  useEffect,
  useState,
  useCallback,
  Dispatch,
  SetStateAction,
  ChangeEvent,
} from 'react';
import { toast } from 'sonner';
import { useLocalStorage, useWindowSize } from 'usehooks-ts';

import { sanitizeUIMessages } from '@/lib/utils';

import { ArrowUpIcon, PaperclipIcon, StopIcon } from './icons';
import { PreviewAttachment } from './preview-attachment';
import { Button } from '../ui/button';
import { Textarea } from '../ui/textarea';

const suggestedActions = [
  {
    title: 'What is the weather',
    label: 'in San Francisco?',
    action: 'What is the weather in San Francisco?',
    models: ['gpt-4o-mini', 'gpt-4o', 'gpt-4o-canvas'],
  },
  {
    title: 'Help me draft an essay',
    label: 'about Silicon Valley',
<<<<<<< HEAD
    action: 'Help me draft an essay about Silicon Valley',
    models: ['gpt-4o-canvas'],
=======
    action: 'Help me draft a short essay about Silicon Valley',
>>>>>>> d948b997
  },
];

export function MultimodalInput({
  chatId,
  input,
  setInput,
  isLoading,
  stop,
  attachments,
  setAttachments,
  messages,
  setMessages,
  append,
  handleSubmit,
  className,
  user,
  selectedModelId,
}: {
  chatId: string;
  input: string;
  setInput: (value: string) => void;
  isLoading: boolean;
  stop: () => void;
  attachments: Array<Attachment>;
  setAttachments: Dispatch<SetStateAction<Array<Attachment>>>;
  messages: Array<Message>;
  setMessages: Dispatch<SetStateAction<Array<Message>>>;
  selectedModelId: string;
  append: (
    message: Message | CreateMessage,
    chatRequestOptions?: ChatRequestOptions
  ) => Promise<string | null | undefined>;
  handleSubmit: (
    event?: {
      preventDefault?: () => void;
    },
    chatRequestOptions?: ChatRequestOptions
  ) => void;
  className?: string;
  user: User | undefined;
}) {
  const textareaRef = useRef<HTMLTextAreaElement>(null);
  const { width } = useWindowSize();

  useEffect(() => {
    if (textareaRef.current) {
      adjustHeight();
    }
  }, []);

  const adjustHeight = () => {
    if (textareaRef.current) {
      textareaRef.current.style.height = 'auto';
      textareaRef.current.style.height = `${textareaRef.current.scrollHeight + 2}px`;
    }
  };

  const [localStorageInput, setLocalStorageInput] = useLocalStorage(
    'input',
    ''
  );

  useEffect(() => {
    if (textareaRef.current) {
      const domValue = textareaRef.current.value;
      // Prefer DOM value over localStorage to handle hydration
      const finalValue = domValue || localStorageInput || '';
      setInput(finalValue);
      adjustHeight();
    }
    // Only run once after hydration
    // eslint-disable-next-line react-hooks/exhaustive-deps
  }, []);

  useEffect(() => {
    setLocalStorageInput(input);
  }, [input, setLocalStorageInput]);

  const handleInput = (event: React.ChangeEvent<HTMLTextAreaElement>) => {
    setInput(event.target.value);
    adjustHeight();
  };

  const fileInputRef = useRef<HTMLInputElement>(null);
  const [uploadQueue, setUploadQueue] = useState<Array<string>>([]);

  const submitForm = useCallback(() => {
    if (user) {
      window.history.replaceState({}, '', `/chat/${chatId}`);
    }

    handleSubmit(undefined, {
      experimental_attachments: attachments,
    });

    setAttachments([]);
    setLocalStorageInput('');

    if (width && width > 768) {
      textareaRef.current?.focus();
    }
  }, [
    attachments,
    handleSubmit,
    setAttachments,
    setLocalStorageInput,
    width,
    chatId,
    user,
  ]);

  const uploadFile = async (file: File) => {
    const formData = new FormData();
    formData.append('file', file);

    try {
      const response = await fetch(`/api/files/upload`, {
        method: 'POST',
        body: formData,
      });

      if (response.ok) {
        const data = await response.json();
        const { url, pathname, contentType } = data;

        return {
          url,
          name: pathname,
          contentType: contentType,
        };
      } else {
        const { error } = await response.json();
        toast.error(error);
      }
    } catch (error) {
      toast.error('Failed to upload file, please try again!');
    }
  };

  const handleFileChange = useCallback(
    async (event: ChangeEvent<HTMLInputElement>) => {
      const files = Array.from(event.target.files || []);

      setUploadQueue(files.map((file) => file.name));

      try {
        const uploadPromises = files.map((file) => uploadFile(file));
        const uploadedAttachments = await Promise.all(uploadPromises);
        const successfullyUploadedAttachments = uploadedAttachments.filter(
          (attachment) => attachment !== undefined
        );

        setAttachments((currentAttachments) => [
          ...currentAttachments,
          ...successfullyUploadedAttachments,
        ]);
      } catch (error) {
        console.error('Error uploading files!', error);
      } finally {
        setUploadQueue([]);
      }
    },
    [setAttachments]
  );

  return (
    <div className="relative w-full flex flex-col gap-4">
      {messages.length === 0 &&
        attachments.length === 0 &&
        uploadQueue.length === 0 && (
          <div className="grid sm:grid-cols-2 gap-2 w-full">
            {suggestedActions.map((suggestedAction, index) => (
              <motion.div
                initial={{ opacity: 0, y: 20 }}
                animate={{ opacity: 1, y: 0 }}
                exit={{ opacity: 0, y: 20 }}
                transition={{ delay: 0.05 * index }}
                key={index}
                className={index > 1 ? 'hidden sm:block' : 'block'}
              >
                <Button
                  variant="ghost"
                  onClick={async (event) => {
                    event.preventDefault();

                    if (!suggestedAction.models.includes(selectedModelId)) {
                      toast.error(
                        'Please switch to a model that supports canvas!'
                      );

                      return;
                    }

                    if (user) {
                      window.history.replaceState({}, '', `/chat/${chatId}`);
                    }

                    append({
                      role: 'user',
                      content: suggestedAction.action,
                    });
                  }}
                  className="text-left border rounded-xl px-4 py-3.5 text-sm flex-1 gap-1 sm:flex-col w-full h-auto justify-start items-start"
                >
                  <span className="font-medium">{suggestedAction.title}</span>
                  <span className="text-muted-foreground">
                    {suggestedAction.label}
                  </span>
                </Button>
              </motion.div>
            ))}
          </div>
        )}

      <input
        type="file"
        className="fixed -top-4 -left-4 size-0.5 opacity-0 pointer-events-none"
        ref={fileInputRef}
        multiple
        onChange={handleFileChange}
        tabIndex={-1}
      />

      {(attachments.length > 0 || uploadQueue.length > 0) && (
        <div className="flex flex-row gap-2 overflow-x-scroll">
          {attachments.map((attachment) => (
            <PreviewAttachment key={attachment.url} attachment={attachment} />
          ))}

          {uploadQueue.map((filename) => (
            <PreviewAttachment
              key={filename}
              attachment={{
                url: '',
                name: filename,
                contentType: '',
              }}
              isUploading={true}
            />
          ))}
        </div>
      )}

      <Textarea
        ref={textareaRef}
        placeholder="Send a message..."
        value={input}
        onChange={handleInput}
        className={cx(
          'min-h-[24px] overflow-hidden resize-none rounded-xl text-base bg-muted',
          className
        )}
        rows={3}
        autoFocus
        onKeyDown={(event) => {
          if (event.key === 'Enter' && !event.shiftKey) {
            event.preventDefault();

            if (isLoading) {
              toast.error('Please wait for the model to finish its response!');
            } else {
              submitForm();
            }
          }
        }}
      />

      {isLoading ? (
        <Button
          className="rounded-full p-1.5 h-fit absolute bottom-2 right-2 m-0.5 border dark:border-zinc-600"
          onClick={(event) => {
            event.preventDefault();
            stop();
            setMessages((messages) => sanitizeUIMessages(messages));
          }}
        >
          <StopIcon size={14} />
        </Button>
      ) : (
        <Button
          className="rounded-full p-1.5 h-fit absolute bottom-2 right-2 m-0.5 border dark:border-zinc-600"
          onClick={(event) => {
            event.preventDefault();
            submitForm();
          }}
          disabled={input.length === 0 || uploadQueue.length > 0}
        >
          <ArrowUpIcon size={14} />
        </Button>
      )}

      <Button
        className="rounded-full p-1.5 h-fit absolute bottom-2 right-11 m-0.5 dark:border-zinc-700"
        onClick={(event) => {
          event.preventDefault();
          fileInputRef.current?.click();
        }}
        variant="outline"
        disabled={isLoading}
      >
        <PaperclipIcon size={14} />
      </Button>
    </div>
  );
}<|MERGE_RESOLUTION|>--- conflicted
+++ resolved
@@ -33,12 +33,8 @@
   {
     title: 'Help me draft an essay',
     label: 'about Silicon Valley',
-<<<<<<< HEAD
-    action: 'Help me draft an essay about Silicon Valley',
+    action: 'Help me draft a short essay about Silicon Valley',
     models: ['gpt-4o-canvas'],
-=======
-    action: 'Help me draft a short essay about Silicon Valley',
->>>>>>> d948b997
   },
 ];
 
