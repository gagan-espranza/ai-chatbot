--- conflicted
+++ resolved
@@ -14,14 +14,9 @@
 import { Vote } from '@/db/schema';
 import { fetcher } from '@/lib/utils';
 
-<<<<<<< HEAD
-import { Canvas, UICanvas } from './canvas';
-import { CanvasStreamHandler } from './canvas-stream-handler';
-import { DeployDialog } from './deploy-dialog';
-=======
 import { Block, UIBlock } from './block';
 import { BlockStreamHandler } from './block-stream-handler';
->>>>>>> 729634e1
+import { DeployDialog } from './deploy-dialog';
 import { MultimodalInput } from './multimodal-input';
 import { Overview } from './overview';
 
@@ -175,19 +170,12 @@
         )}
       </AnimatePresence>
 
-<<<<<<< HEAD
-      <CanvasStreamHandler
-        streamingData={streamingData}
-        setCanvas={setCanvas}
-      />
+      <BlockStreamHandler streamingData={streamingData} setBlock={setBlock} />
 
       <DeployDialog
         isOpen={isDeployDialogOpen}
         setIsOpen={setIsDeployDialogOpen}
       />
-=======
-      <BlockStreamHandler streamingData={streamingData} setBlock={setBlock} />
->>>>>>> 729634e1
     </>
   );
 }