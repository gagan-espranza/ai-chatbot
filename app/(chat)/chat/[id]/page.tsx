import { CoreMessage } from 'ai';
import { cookies } from 'next/headers';
import { notFound } from 'next/navigation';

import { DEFAULT_MODEL_NAME, models } from '@/ai/models';
import { auth } from '@/app/(auth)/auth';
import { Chat as PreviewChat } from '@/components/custom/chat';
import { getChatById, getMessagesByChatId } from '@/db/queries';
import { convertToUIMessages } from '@/lib/utils';

export default async function Page(props: { params: Promise<any> }) {
  const params = await props.params;
  const { id } = params;
  const chat = await getChatById({ id });

  if (!chat) {
    notFound();
  }

  const session = await auth();

  if (!session || !session.user) {
    return notFound();
  }

  if (session.user.id !== chat.userId) {
    return notFound();
  }

<<<<<<< HEAD
  let selectedModelId: string = DEFAULT_MODEL_NAME;
=======
  const messagesFromDb = await getMessagesByChatId({
    id,
  });
>>>>>>> 17191494

  const cookieStore = await cookies();
  const modelIdFromCookie = cookieStore.get('model-id')?.value;
  const selectedModel = models.find((model) => model.id === modelIdFromCookie);

  if (selectedModel) {
    const canUseModel =
      !selectedModel.requiresAuth || (selectedModel.requiresAuth && session);

    if (canUseModel) {
      selectedModelId = selectedModel.id;
    }
  }

  return (
    <PreviewChat
      id={chat.id}
      initialMessages={convertToUIMessages(messagesFromDb)}
      selectedModelId={selectedModelId}
      user={session?.user}
    />
  );
}<|MERGE_RESOLUTION|>--- conflicted
+++ resolved
@@ -27,13 +27,11 @@
     return notFound();
   }
 
-<<<<<<< HEAD
   let selectedModelId: string = DEFAULT_MODEL_NAME;
-=======
+
   const messagesFromDb = await getMessagesByChatId({
     id,
   });
->>>>>>> 17191494
 
   const cookieStore = await cookies();
   const modelIdFromCookie = cookieStore.get('model-id')?.value;
