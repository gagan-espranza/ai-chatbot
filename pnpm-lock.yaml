--- conflicted
+++ resolved
@@ -4,7 +4,6 @@
   autoInstallPeers: true
   excludeLinksFromLockfile: false
 
-<<<<<<< HEAD
 importers:
 
   .:
@@ -55,8 +54,8 @@
         specifier: ^0.10.0
         version: 0.10.0
       ai:
-        specifier: 3.4.27
-        version: 3.4.27(react@19.0.0-rc-45804af1-20241021)(sswr@2.1.0(svelte@5.1.3))(svelte@5.1.3)(vue@3.5.12(typescript@5.6.3))(zod@3.23.8)
+        specifier: 3.4.32
+        version: 3.4.32(react@19.0.0-rc-45804af1-20241021)(sswr@2.1.0(svelte@5.1.3))(svelte@5.1.3)(vue@3.5.12(typescript@5.6.3))(zod@3.23.8)
       bcrypt-ts:
         specifier: ^5.0.2
         version: 5.0.2
@@ -217,215 +216,6 @@
       typescript:
         specifier: ^5
         version: 5.6.3
-=======
-dependencies:
-  '@ai-sdk/openai':
-    specifier: ^0.0.60
-    version: 0.0.60(zod@3.23.8)
-  '@radix-ui/react-alert-dialog':
-    specifier: ^1.1.2
-    version: 1.1.2(@types/react-dom@18.3.1)(@types/react@18.3.12)(react-dom@19.0.0-rc-45804af1-20241021)(react@19.0.0-rc-45804af1-20241021)
-  '@radix-ui/react-dialog':
-    specifier: ^1.1.2
-    version: 1.1.2(@types/react-dom@18.3.1)(@types/react@18.3.12)(react-dom@19.0.0-rc-45804af1-20241021)(react@19.0.0-rc-45804af1-20241021)
-  '@radix-ui/react-dropdown-menu':
-    specifier: ^2.1.1
-    version: 2.1.2(@types/react-dom@18.3.1)(@types/react@18.3.12)(react-dom@19.0.0-rc-45804af1-20241021)(react@19.0.0-rc-45804af1-20241021)
-  '@radix-ui/react-icons':
-    specifier: ^1.3.0
-    version: 1.3.0(react@19.0.0-rc-45804af1-20241021)
-  '@radix-ui/react-label':
-    specifier: ^2.1.0
-    version: 2.1.0(@types/react-dom@18.3.1)(@types/react@18.3.12)(react-dom@19.0.0-rc-45804af1-20241021)(react@19.0.0-rc-45804af1-20241021)
-  '@radix-ui/react-select':
-    specifier: ^2.1.2
-    version: 2.1.2(@types/react-dom@18.3.1)(@types/react@18.3.12)(react-dom@19.0.0-rc-45804af1-20241021)(react@19.0.0-rc-45804af1-20241021)
-  '@radix-ui/react-separator':
-    specifier: ^1.1.0
-    version: 1.1.0(@types/react-dom@18.3.1)(@types/react@18.3.12)(react-dom@19.0.0-rc-45804af1-20241021)(react@19.0.0-rc-45804af1-20241021)
-  '@radix-ui/react-slot':
-    specifier: ^1.1.0
-    version: 1.1.0(@types/react@18.3.12)(react@19.0.0-rc-45804af1-20241021)
-  '@radix-ui/react-tooltip':
-    specifier: ^1.1.2
-    version: 1.1.3(@types/react-dom@18.3.1)(@types/react@18.3.12)(react-dom@19.0.0-rc-45804af1-20241021)(react@19.0.0-rc-45804af1-20241021)
-  '@radix-ui/react-visually-hidden':
-    specifier: ^1.1.0
-    version: 1.1.0(@types/react-dom@18.3.1)(@types/react@18.3.12)(react-dom@19.0.0-rc-45804af1-20241021)(react@19.0.0-rc-45804af1-20241021)
-  '@vercel/analytics':
-    specifier: ^1.3.1
-    version: 1.3.2(next@15.0.3-canary.2)(react@19.0.0-rc-45804af1-20241021)
-  '@vercel/blob':
-    specifier: ^0.24.1
-    version: 0.24.1
-  '@vercel/postgres':
-    specifier: ^0.10.0
-    version: 0.10.0
-  ai:
-    specifier: 3.4.32
-    version: 3.4.32(react@19.0.0-rc-45804af1-20241021)(svelte@5.1.3)(vue@3.5.12)(zod@3.23.8)
-  bcrypt-ts:
-    specifier: ^5.0.2
-    version: 5.0.2
-  class-variance-authority:
-    specifier: ^0.7.0
-    version: 0.7.0
-  classnames:
-    specifier: ^2.5.1
-    version: 2.5.1
-  clsx:
-    specifier: ^2.1.1
-    version: 2.1.1
-  date-fns:
-    specifier: ^4.1.0
-    version: 4.1.0
-  diff-match-patch:
-    specifier: ^1.0.5
-    version: 1.0.5
-  dotenv:
-    specifier: ^16.4.5
-    version: 16.4.5
-  drizzle-orm:
-    specifier: ^0.34.0
-    version: 0.34.1(@types/react@18.3.12)(@vercel/postgres@0.10.0)(postgres@3.4.5)(react@19.0.0-rc-45804af1-20241021)
-  framer-motion:
-    specifier: ^11.3.19
-    version: 11.11.10(react-dom@19.0.0-rc-45804af1-20241021)(react@19.0.0-rc-45804af1-20241021)
-  geist:
-    specifier: ^1.3.1
-    version: 1.3.1(next@15.0.3-canary.2)
-  lucide-react:
-    specifier: ^0.446.0
-    version: 0.446.0(react@19.0.0-rc-45804af1-20241021)
-  next:
-    specifier: 15.0.3-canary.2
-    version: 15.0.3-canary.2(react-dom@19.0.0-rc-45804af1-20241021)(react@19.0.0-rc-45804af1-20241021)
-  next-auth:
-    specifier: 5.0.0-beta.25
-    version: 5.0.0-beta.25(next@15.0.3-canary.2)(react@19.0.0-rc-45804af1-20241021)
-  next-themes:
-    specifier: ^0.3.0
-    version: 0.3.0(react-dom@19.0.0-rc-45804af1-20241021)(react@19.0.0-rc-45804af1-20241021)
-  orderedmap:
-    specifier: ^2.1.1
-    version: 2.1.1
-  postgres:
-    specifier: ^3.4.4
-    version: 3.4.5
-  prosemirror-example-setup:
-    specifier: ^1.2.3
-    version: 1.2.3
-  prosemirror-inputrules:
-    specifier: ^1.4.0
-    version: 1.4.0
-  prosemirror-markdown:
-    specifier: ^1.13.1
-    version: 1.13.1
-  prosemirror-model:
-    specifier: ^1.23.0
-    version: 1.23.0
-  prosemirror-schema-basic:
-    specifier: ^1.2.3
-    version: 1.2.3
-  prosemirror-schema-list:
-    specifier: ^1.4.1
-    version: 1.4.1
-  prosemirror-state:
-    specifier: ^1.4.3
-    version: 1.4.3
-  prosemirror-view:
-    specifier: ^1.34.3
-    version: 1.35.0
-  react:
-    specifier: 19.0.0-rc-45804af1-20241021
-    version: 19.0.0-rc-45804af1-20241021
-  react-dom:
-    specifier: 19.0.0-rc-45804af1-20241021
-    version: 19.0.0-rc-45804af1-20241021(react@19.0.0-rc-45804af1-20241021)
-  react-markdown:
-    specifier: ^9.0.1
-    version: 9.0.1(@types/react@18.3.12)(react@19.0.0-rc-45804af1-20241021)
-  remark-gfm:
-    specifier: ^4.0.0
-    version: 4.0.0
-  server-only:
-    specifier: ^0.0.1
-    version: 0.0.1
-  sonner:
-    specifier: ^1.5.0
-    version: 1.5.0(react-dom@19.0.0-rc-45804af1-20241021)(react@19.0.0-rc-45804af1-20241021)
-  swr:
-    specifier: ^2.2.5
-    version: 2.2.5(react@19.0.0-rc-45804af1-20241021)
-  tailwind-merge:
-    specifier: ^2.5.2
-    version: 2.5.4
-  tailwindcss-animate:
-    specifier: ^1.0.7
-    version: 1.0.7(tailwindcss@3.4.14)
-  usehooks-ts:
-    specifier: ^3.1.0
-    version: 3.1.0(react@19.0.0-rc-45804af1-20241021)
-  zod:
-    specifier: ^3.23.8
-    version: 3.23.8
-
-devDependencies:
-  '@tailwindcss/typography':
-    specifier: ^0.5.15
-    version: 0.5.15(tailwindcss@3.4.14)
-  '@types/d3-scale':
-    specifier: ^4.0.8
-    version: 4.0.8
-  '@types/node':
-    specifier: ^20
-    version: 20.17.2
-  '@types/pdf-parse':
-    specifier: ^1.1.4
-    version: 1.1.4
-  '@types/react':
-    specifier: ^18
-    version: 18.3.12
-  '@types/react-dom':
-    specifier: ^18
-    version: 18.3.1
-  drizzle-kit:
-    specifier: ^0.25.0
-    version: 0.25.0
-  eslint:
-    specifier: ^8.57.0
-    version: 8.57.1
-  eslint-config-next:
-    specifier: 14.2.5
-    version: 14.2.5(eslint@8.57.1)(typescript@5.6.3)
-  eslint-config-prettier:
-    specifier: ^9.1.0
-    version: 9.1.0(eslint@8.57.1)
-  eslint-import-resolver-typescript:
-    specifier: ^3.6.3
-    version: 3.6.3(eslint-plugin-import@2.31.0)(eslint@8.57.1)
-  eslint-plugin-import:
-    specifier: ^2.31.0
-    version: 2.31.0(eslint-import-resolver-typescript@3.6.3)(eslint@8.57.1)
-  eslint-plugin-tailwindcss:
-    specifier: ^3.17.5
-    version: 3.17.5(tailwindcss@3.4.14)
-  postcss:
-    specifier: ^8
-    version: 8.4.47
-  prettier:
-    specifier: ^3.3.3
-    version: 3.3.3
-  tailwindcss:
-    specifier: ^3.4.1
-    version: 3.4.14
-  tsx:
-    specifier: ^4.19.1
-    version: 4.19.2
-  typescript:
-    specifier: ^5
-    version: 5.6.3
->>>>>>> 4880e0d9
 
 packages:
 
@@ -461,13 +251,8 @@
     resolution: {integrity: sha512-dQkfBDs2lTYpKM8389oopPdQgIU007GQyCbuPPrV+K6MtSII3HBfE0stUIMXUb44L+LK1t6GXPP7wjSzjO6uKg==}
     engines: {node: '>=18'}
 
-<<<<<<< HEAD
-  '@ai-sdk/react@0.0.68':
-    resolution: {integrity: sha512-dD7cm2UsPWkuWg+qKRXjF+sNLVcUzWUnV25FxvEliJP7I2ajOpq8c+/xyGlm+YodyvAB0fX+oSODOeIWi7lCKg==}
-=======
-  /@ai-sdk/react@0.0.70(react@19.0.0-rc-45804af1-20241021)(zod@3.23.8):
+  '@ai-sdk/react@0.0.70':
     resolution: {integrity: sha512-GnwbtjW4/4z7MleLiW+TOZC2M29eCg1tOUpuEiYFMmFNZK8mkrqM0PFZMo6UsYeUYMWqEOOcPOU9OQVJMJh7IQ==}
->>>>>>> 4880e0d9
     engines: {node: '>=18'}
     peerDependencies:
       react: ^18 || ^19 || ^19.0.0-rc
@@ -477,67 +262,27 @@
         optional: true
       zod:
         optional: true
-<<<<<<< HEAD
-
-  '@ai-sdk/solid@0.0.53':
-    resolution: {integrity: sha512-0yXkwTE75QKdmz40CBtAFy3sQdUnn/TNMTkTE2xfqC9YN7Ixql472TtC+3h6s4dPjRJm5bNnGJAWHwjT2PBmTw==}
-=======
-    dependencies:
-      '@ai-sdk/provider-utils': 1.0.22(zod@3.23.8)
-      '@ai-sdk/ui-utils': 0.0.50(zod@3.23.8)
-      react: 19.0.0-rc-45804af1-20241021
-      swr: 2.2.5(react@19.0.0-rc-45804af1-20241021)
-      throttleit: 2.1.0
-      zod: 3.23.8
-    dev: false
-
-  /@ai-sdk/solid@0.0.54(zod@3.23.8):
+
+  '@ai-sdk/solid@0.0.54':
     resolution: {integrity: sha512-96KWTVK+opdFeRubqrgaJXoNiDP89gNxFRWUp0PJOotZW816AbhUf4EnDjBjXTLjXL1n0h8tGSE9sZsRkj9wQQ==}
->>>>>>> 4880e0d9
     engines: {node: '>=18'}
     peerDependencies:
       solid-js: ^1.7.7
     peerDependenciesMeta:
       solid-js:
         optional: true
-<<<<<<< HEAD
-
-  '@ai-sdk/svelte@0.0.56':
-    resolution: {integrity: sha512-EmBHGxVkmC6Ugc2O3tH6+F0udYKUhdlqokKAdO3zZihpNCj4qC5msyzqbhRqX0415tD1eJib5SX2Sva47CHmLA==}
-=======
-    dependencies:
-      '@ai-sdk/provider-utils': 1.0.22(zod@3.23.8)
-      '@ai-sdk/ui-utils': 0.0.50(zod@3.23.8)
-    transitivePeerDependencies:
-      - zod
-    dev: false
-
-  /@ai-sdk/svelte@0.0.57(svelte@5.1.3)(zod@3.23.8):
+
+  '@ai-sdk/svelte@0.0.57':
     resolution: {integrity: sha512-SyF9ItIR9ALP9yDNAD+2/5Vl1IT6kchgyDH8xkmhysfJI6WrvJbtO1wdQ0nylvPLcsPoYu+cAlz1krU4lFHcYw==}
->>>>>>> 4880e0d9
     engines: {node: '>=18'}
     peerDependencies:
       svelte: ^3.0.0 || ^4.0.0 || ^5.0.0
     peerDependenciesMeta:
       svelte:
         optional: true
-<<<<<<< HEAD
-
-  '@ai-sdk/ui-utils@0.0.49':
-    resolution: {integrity: sha512-urg0KYrfJmfEBSva9d132YRxAVmdU12ISGVlOV7yJkL86NPaU15qcRRWpOJqmMl4SJYkyZGyL1Rw9/GtLVurKw==}
-=======
-    dependencies:
-      '@ai-sdk/provider-utils': 1.0.22(zod@3.23.8)
-      '@ai-sdk/ui-utils': 0.0.50(zod@3.23.8)
-      sswr: 2.1.0(svelte@5.1.3)
-      svelte: 5.1.3
-    transitivePeerDependencies:
-      - zod
-    dev: false
-
-  /@ai-sdk/ui-utils@0.0.50(zod@3.23.8):
+
+  '@ai-sdk/ui-utils@0.0.50':
     resolution: {integrity: sha512-Z5QYJVW+5XpSaJ4jYCCAVG7zIAuKOOdikhgpksneNmKvx61ACFaf98pmOd+xnjahl0pIlc/QIe6O4yVaJ1sEaw==}
->>>>>>> 4880e0d9
     engines: {node: '>=18'}
     peerDependencies:
       zod: ^3.0.0
@@ -545,30 +290,14 @@
       zod:
         optional: true
 
-<<<<<<< HEAD
-  '@ai-sdk/vue@0.0.58':
-    resolution: {integrity: sha512-8cuIekJV+jYz68Z+EDp8Df1WNiBEO1NOUGNCy+5gqIi+j382YjuhZfzC78zbzg0PndfF5JzcXhWPqmcc0loUQA==}
-=======
-  /@ai-sdk/vue@0.0.59(vue@3.5.12)(zod@3.23.8):
+  '@ai-sdk/vue@0.0.59':
     resolution: {integrity: sha512-+ofYlnqdc8c4F6tM0IKF0+7NagZRAiqBJpGDJ+6EYhDW8FHLUP/JFBgu32SjxSxC6IKFZxEnl68ZoP/Z38EMlw==}
->>>>>>> 4880e0d9
     engines: {node: '>=18'}
     peerDependencies:
       vue: ^3.3.4
     peerDependenciesMeta:
       vue:
         optional: true
-<<<<<<< HEAD
-=======
-    dependencies:
-      '@ai-sdk/provider-utils': 1.0.22(zod@3.23.8)
-      '@ai-sdk/ui-utils': 0.0.50(zod@3.23.8)
-      swrv: 1.0.4(vue@3.5.12)
-      vue: 3.5.12(typescript@5.6.3)
-    transitivePeerDependencies:
-      - zod
-    dev: false
->>>>>>> 4880e0d9
 
   '@alloc/quick-lru@5.2.0':
     resolution: {integrity: sha512-UrcABB+4bUrFABwbluTIBErXwvbsU/V7TZWfmbgJfbkwiBuziS9gxdODUyuiecfdGQ85jglMW6juS3+z5TsKLw==}
@@ -1865,13 +1594,8 @@
     engines: {node: '>=0.4.0'}
     hasBin: true
 
-<<<<<<< HEAD
-  ai@3.4.27:
-    resolution: {integrity: sha512-xM5EuCSnqnZ2+3VeIkghj5Tgu+SttOkUHsCBhZrspt7EqI1+kesEeLxJMk/9vLpb9jakF4Fd0+P7wirUPRWDRg==}
-=======
-  /ai@3.4.32(react@19.0.0-rc-45804af1-20241021)(svelte@5.1.3)(vue@3.5.12)(zod@3.23.8):
+  ai@3.4.32:
     resolution: {integrity: sha512-d5Im7kWsjw1T/IFfYPH4KDLUn4W+XIZqip34q7wcyVBAKLcjGSbJh+5F7Ktc1MIzThHUPh/NUzbHlDDNhTlCgA==}
->>>>>>> 4880e0d9
     engines: {node: '>=18'}
     peerDependencies:
       openai: ^4.42.0
@@ -1890,30 +1614,6 @@
         optional: true
       zod:
         optional: true
-<<<<<<< HEAD
-=======
-    dependencies:
-      '@ai-sdk/provider': 0.0.26
-      '@ai-sdk/provider-utils': 1.0.22(zod@3.23.8)
-      '@ai-sdk/react': 0.0.70(react@19.0.0-rc-45804af1-20241021)(zod@3.23.8)
-      '@ai-sdk/solid': 0.0.54(zod@3.23.8)
-      '@ai-sdk/svelte': 0.0.57(svelte@5.1.3)(zod@3.23.8)
-      '@ai-sdk/ui-utils': 0.0.50(zod@3.23.8)
-      '@ai-sdk/vue': 0.0.59(vue@3.5.12)(zod@3.23.8)
-      '@opentelemetry/api': 1.9.0
-      eventsource-parser: 1.1.2
-      json-schema: 0.4.0
-      jsondiffpatch: 0.6.0
-      react: 19.0.0-rc-45804af1-20241021
-      secure-json-parse: 2.7.0
-      svelte: 5.1.3
-      zod: 3.23.8
-      zod-to-json-schema: 3.23.5(zod@3.23.8)
-    transitivePeerDependencies:
-      - solid-js
-      - vue
-    dev: false
->>>>>>> 4880e0d9
 
   ajv@6.12.6:
     resolution: {integrity: sha512-j3fVLgvTo527anyYyJOGTYJbG+vnnQYvE0m5mmkc1TK+nxAppkCLMIL0aZ4dblVCNoGShhm+kzE4ZUykBoMg4g==}
@@ -3842,6 +3542,10 @@
   thenify@3.3.1:
     resolution: {integrity: sha512-RVZSIV5IG10Hk3enotrhvz0T9em6cyHBLkH/YAZuKqd8hRkKhSfCGIcP2KUY0EPxndzANBmNllzWPwak+bheSw==}
 
+  throttleit@2.1.0:
+    resolution: {integrity: sha512-nt6AMGKW1p/70DF/hGBdJB57B8Tspmbp5gfJ8ilhLnt7kkr2ye7hzD6NVG8GGErk2HWF34igrL2CXmNIkzKqKw==}
+    engines: {node: '>=18'}
+
   to-regex-range@5.0.1:
     resolution: {integrity: sha512-65P7iz6X5yEr1cwcgvQxbbIw7Uk3gOy5dIdtZ4rDveLqhrdJP+Li/Hx6tyK0NEb+2GCyneCMJiGqrADCSNk8sQ==}
     engines: {node: '>=8.0'}
@@ -4090,33 +3794,34 @@
     dependencies:
       json-schema: 0.4.0
 
-  '@ai-sdk/react@0.0.68(react@19.0.0-rc-45804af1-20241021)(zod@3.23.8)':
+  '@ai-sdk/react@0.0.70(react@19.0.0-rc-45804af1-20241021)(zod@3.23.8)':
     dependencies:
       '@ai-sdk/provider-utils': 1.0.22(zod@3.23.8)
-      '@ai-sdk/ui-utils': 0.0.49(zod@3.23.8)
+      '@ai-sdk/ui-utils': 0.0.50(zod@3.23.8)
       swr: 2.2.5(react@19.0.0-rc-45804af1-20241021)
+      throttleit: 2.1.0
     optionalDependencies:
       react: 19.0.0-rc-45804af1-20241021
       zod: 3.23.8
 
-  '@ai-sdk/solid@0.0.53(zod@3.23.8)':
+  '@ai-sdk/solid@0.0.54(zod@3.23.8)':
     dependencies:
       '@ai-sdk/provider-utils': 1.0.22(zod@3.23.8)
-      '@ai-sdk/ui-utils': 0.0.49(zod@3.23.8)
+      '@ai-sdk/ui-utils': 0.0.50(zod@3.23.8)
     transitivePeerDependencies:
       - zod
 
-  '@ai-sdk/svelte@0.0.56(svelte@5.1.3)(zod@3.23.8)':
+  '@ai-sdk/svelte@0.0.57(svelte@5.1.3)(zod@3.23.8)':
     dependencies:
       '@ai-sdk/provider-utils': 1.0.22(zod@3.23.8)
-      '@ai-sdk/ui-utils': 0.0.49(zod@3.23.8)
+      '@ai-sdk/ui-utils': 0.0.50(zod@3.23.8)
       sswr: 2.1.0(svelte@5.1.3)
     optionalDependencies:
       svelte: 5.1.3
     transitivePeerDependencies:
       - zod
 
-  '@ai-sdk/ui-utils@0.0.49(zod@3.23.8)':
+  '@ai-sdk/ui-utils@0.0.50(zod@3.23.8)':
     dependencies:
       '@ai-sdk/provider': 0.0.26
       '@ai-sdk/provider-utils': 1.0.22(zod@3.23.8)
@@ -4126,10 +3831,10 @@
     optionalDependencies:
       zod: 3.23.8
 
-  '@ai-sdk/vue@0.0.58(vue@3.5.12(typescript@5.6.3))(zod@3.23.8)':
+  '@ai-sdk/vue@0.0.59(vue@3.5.12(typescript@5.6.3))(zod@3.23.8)':
     dependencies:
       '@ai-sdk/provider-utils': 1.0.22(zod@3.23.8)
-      '@ai-sdk/ui-utils': 0.0.49(zod@3.23.8)
+      '@ai-sdk/ui-utils': 0.0.50(zod@3.23.8)
       swrv: 1.0.4(vue@3.5.12(typescript@5.6.3))
     optionalDependencies:
       vue: 3.5.12(typescript@5.6.3)
@@ -5192,15 +4897,15 @@
 
   acorn@8.14.0: {}
 
-  ai@3.4.27(react@19.0.0-rc-45804af1-20241021)(sswr@2.1.0(svelte@5.1.3))(svelte@5.1.3)(vue@3.5.12(typescript@5.6.3))(zod@3.23.8):
+  ai@3.4.32(react@19.0.0-rc-45804af1-20241021)(sswr@2.1.0(svelte@5.1.3))(svelte@5.1.3)(vue@3.5.12(typescript@5.6.3))(zod@3.23.8):
     dependencies:
       '@ai-sdk/provider': 0.0.26
       '@ai-sdk/provider-utils': 1.0.22(zod@3.23.8)
-      '@ai-sdk/react': 0.0.68(react@19.0.0-rc-45804af1-20241021)(zod@3.23.8)
-      '@ai-sdk/solid': 0.0.53(zod@3.23.8)
-      '@ai-sdk/svelte': 0.0.56(svelte@5.1.3)(zod@3.23.8)
-      '@ai-sdk/ui-utils': 0.0.49(zod@3.23.8)
-      '@ai-sdk/vue': 0.0.58(vue@3.5.12(typescript@5.6.3))(zod@3.23.8)
+      '@ai-sdk/react': 0.0.70(react@19.0.0-rc-45804af1-20241021)(zod@3.23.8)
+      '@ai-sdk/solid': 0.0.54(zod@3.23.8)
+      '@ai-sdk/svelte': 0.0.57(svelte@5.1.3)(zod@3.23.8)
+      '@ai-sdk/ui-utils': 0.0.50(zod@3.23.8)
+      '@ai-sdk/vue': 0.0.59(vue@3.5.12(typescript@5.6.3))(zod@3.23.8)
       '@opentelemetry/api': 1.9.0
       eventsource-parser: 1.1.2
       json-schema: 0.4.0
@@ -7670,18 +7375,9 @@
     dependencies:
       any-promise: 1.3.0
 
-<<<<<<< HEAD
+  throttleit@2.1.0: {}
+
   to-regex-range@5.0.1:
-=======
-  /throttleit@2.1.0:
-    resolution: {integrity: sha512-nt6AMGKW1p/70DF/hGBdJB57B8Tspmbp5gfJ8ilhLnt7kkr2ye7hzD6NVG8GGErk2HWF34igrL2CXmNIkzKqKw==}
-    engines: {node: '>=18'}
-    dev: false
-
-  /to-regex-range@5.0.1:
-    resolution: {integrity: sha512-65P7iz6X5yEr1cwcgvQxbbIw7Uk3gOy5dIdtZ4rDveLqhrdJP+Li/Hx6tyK0NEb+2GCyneCMJiGqrADCSNk8sQ==}
-    engines: {node: '>=8.0'}
->>>>>>> 4880e0d9
     dependencies:
       is-number: 7.0.0
 
